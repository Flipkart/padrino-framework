--- conflicted
+++ resolved
@@ -2,7 +2,6 @@
 
 == 0.10.2 (Not Yet Released)
 
-<<<<<<< HEAD
 * [NEW] support for TravisCI with build configurations
 * [NEW] support of mysql2 when using sequel as adapter [Thanks @rafaelss]
 * [NEW #636] print which views are called in log when in development mode [Thanks @minikomi]
@@ -23,30 +22,6 @@
 * [FIX #575] when using html parts now mailer content type is 'multipart/alternative'
 * [FIX #631] reloading futzing with the query parameters [Thanks @chromaticbum]
 * [FIX] recognize_path now is compatible with http_router >0.10
-
-
-
-=======
-* Major fix to route reloading problem [Thanks chromaticbum!]
-* Fixes issue with routes that contain the word 'index'
-* Added support for TravisCI with build configurations
->>>>>>> ecf98524
-* Fixes issue with reloader and libxml2 [Thanks farcaller]
-* Adds support for mysql2 when using sequel as adapter [Thanks rafaelss]
-* Fixes cache tests so they don't fail on CI
-* Fix require path in shoulda model test generation [Thanks to futurechimp]
-* Fix require path in model tests to generate correctly if specifying app
-* Default content type for mailer has been corrected
-* Rendering a hash i.e render :json => obj is now properly set as json
-* Protect admin login from XSS attacks
-* Escape certain html entities when writing html tags
-* Fixes error block handling for ::Exception
-* Fix model test_config require when not using default top level
-* Outputs the partials that are rendered in development mode [Thanks minikomi]
-* Preserve the original options when resolving a template [Thanks Xylakant]
-* Moved from rdoc documentation to yard
-* Fix issue with not respecting RACK_ENV in cli
-* Fixes issue when rendering partials with a forward slash [Thanks to philly-mac]
 
 == 0.10.1
 
