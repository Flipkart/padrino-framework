--- conflicted
+++ resolved
@@ -2,25 +2,17 @@
 
 == 0.9.11 (Unreleased)
 
-<<<<<<< HEAD
 * Improved reloader (that fixes also problems with MM)
 * Core refactoring
 * Fixed mounter in certain scenarios (i.e. single app file)
-=======
 * Updated usher version which fix a problem using :provides with dashes in the URL
 * Improve the router's use of base uri's in url(). [Thanks to Lholden]
->>>>>>> 657e15a2
 * Support params as arrays for generation. More efficent generation
 * Added 405 support
 * Fixed / Updated German translations [Thanks to Gottlike]
 * Fixed a problem with extensions since Sinatra#register extend every thing
-<<<<<<< HEAD
-* Fixed a problem when reloading apps (W)
-* Fixed MongoId adapter using git legacy branch instead (un)stable gem
-=======
 * Fixed a problem when reloading apps
 * Fixed Mongoid adapter using updated master branch
->>>>>>> 657e15a2
 * Moved bundler dependency from padrino-core to padrino-gen
 * Moved I18n dependency from padrino-core to padrino-helpers
 * Use 'mail' library and remove 'tmail' dependency for padrino-mailer
