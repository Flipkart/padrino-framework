--- conflicted
+++ resolved
@@ -2,20 +2,12 @@
 
 == 0.9.7 (unreleased)
 
-<<<<<<< HEAD
 * Removed Mailer Initializer from app.rb.tt and added it to the mailer generator.
 * Removed duplicate app folder in project skeleton.
 * Couchrest generator now include in Gemfile json_pure
 * Fixed project name when using some like www.my-domain.com
 * Fixed a small typo error in app template
-=======
-* removed Mailer Initializer from app.rb.tt and added it to the mailer generator.
-* removed duplicate app folder in project skeleton.
-* couchrest generator now include in Gemfile json_pure
-* fixed project name when using some like www.my-domain.com
-* fixed a small typo error in app template
-* added stylesheet generator. decouples from sass from haml generation. includes sass and less ( via rack-less)
->>>>>>> aeb2332a
+* Added stylesheet generator. decouples from sass from haml generation. includes sass and less ( via rack-less)
 
 == 0.9.6
 
@@ -24,8 +16,8 @@
 * Updated favicon_tag to search inside images folder 
 * Fixes an issue with rendering with layout false now you can use: render 'path/to/template', :layout => false
 * Small helpers refactoring
-* fixed mailer initializer issue. cleaned up options in delivery.rb
-* fixes tests in padrino helper. stubs Padrino.root
+* Fixed mailer initializer issue. cleaned up options in delivery.rb
+* Fixes tests in padrino helper. stubs Padrino.root
 
 == 0.9.5
 
