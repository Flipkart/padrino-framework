--- conflicted
+++ resolved
@@ -2,10 +2,7 @@
 
 == 0.9.11 (Unreleased)
 
-<<<<<<< HEAD
 * Padrino now uses http_router instead of usher to handle url routing
-* Fix a problem using :provides with dashes in the URL
-=======
 * Reorganized a bit ours "servers"
 * Padrino::Application.run! now perform Padrino.load! automatically (useful if you want to use MyApp.run!)
 * PADRINO_ROOT if not defined will be automatically detected
@@ -15,7 +12,6 @@
 * Fixed an issue when using only Padrino Rendering (without Padrino Routing) in a Sinatra application
 * Fixed a path must always match the url_format and optionally the given request.accept
 * Updated usher version which fix a problem using :provides with dashes in the URL
->>>>>>> 2a97f368
 * Improve the router's use of base uri's in url(). [Thanks to Lholden]
 * Support params as arrays for generation. More efficent generation
 * Added 405 support
