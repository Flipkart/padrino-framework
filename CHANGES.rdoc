--- conflicted
+++ resolved
@@ -2,11 +2,8 @@
 
 == 0.9.11 (Unreleased)
 
-<<<<<<< HEAD
 * Prevent htm, html mismatch in content_type [Thanks to Skade]
-=======
 * Fixed issue with rspec rake spec task
->>>>>>> be36be8e
 
 == 0.9.10
 
