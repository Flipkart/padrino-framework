--- conflicted
+++ resolved
@@ -55,48 +55,33 @@
 GEM
   remote: http://rubygems.org/
   specs:
-<<<<<<< HEAD
     activesupport (3.0.0)
-=======
-    activesupport (2.3.8)
->>>>>>> 4d005e6a
     addressable (2.2.0)
     builder (2.1.2)
     data_objects (0.10.2)
       addressable (~> 2.1)
-    dm-aggregates (1.0.1)
-      dm-core (~> 1.0.1)
-    dm-core (1.0.1)
+    dm-aggregates (1.0.2)
+      dm-core (~> 1.0.2)
+    dm-core (1.0.2)
       addressable (~> 2.2)
       extlib (~> 0.9.15)
-    dm-do-adapter (1.0.1)
+    dm-do-adapter (1.0.2)
       data_objects (~> 0.10.2)
-      dm-core (~> 1.0.1)
-    dm-migrations (1.0.1)
-      dm-core (~> 1.0.1)
-    dm-sqlite-adapter (1.0.1)
-      dm-do-adapter (~> 1.0.1)
+      dm-core (~> 1.0.2)
+    dm-migrations (1.0.2)
+      dm-core (~> 1.0.2)
+    dm-sqlite-adapter (1.0.2)
+      dm-do-adapter (~> 1.0.2)
       do_sqlite3 (~> 0.10.2)
-<<<<<<< HEAD
-    dm-validations (1.0.1)
-      dm-core (~> 1.0.1)
-    do_jdbc (0.10.2-java)
-      data_objects (= 0.10.2)
-=======
-    dm-validations (1.0.0)
-      dm-core (~> 1.0.0)
->>>>>>> 4d005e6a
+    dm-validations (1.0.2)
+      dm-core (~> 1.0.2)
     do_sqlite3 (0.10.2)
       data_objects (= 0.10.2)
     extlib (0.9.15)
     fakeweb (1.3.0)
     git (1.2.5)
     haml (3.0.18)
-<<<<<<< HEAD
     http_router (0.3.16)
-=======
-    http_router (0.3.14)
->>>>>>> 4d005e6a
       rack (>= 1.0)
       url_mount (>= 0.2.1)
     i18n (0.4.1)
@@ -115,11 +100,7 @@
       rack (>= 1.0)
     rake (0.8.7)
     rcov (0.9.8)
-<<<<<<< HEAD
     ruby-prof (0.9.2)
-=======
-    ruby-prof (0.9.1)
->>>>>>> 4d005e6a
     shoulda (2.11.3)
     sinatra (1.0)
       rack (>= 1.0)
