--- conflicted
+++ resolved
@@ -218,7 +218,6 @@
       #
       def asset_path(kind, source)
         return source if source =~ /^http/
-<<<<<<< HEAD
         asset_folder  = case kind
           when :css then 'stylesheets'
           when :js  then 'javascripts'
@@ -229,13 +228,6 @@
         source << ".#{kind}" unless ignore_extension or source =~ /\.#{kind}/
         result_path   = source if source =~ %r{^/} # absolute path
         result_path ||= uri_root_path(asset_folder, source)
-=======
-        asset_folder  = (kind == :css) ? 'stylesheets' : 'javascripts'
-        source        = source.to_s.gsub(/\.#{kind}$/, '')
-        source_name   = source; source_name << ".#{kind}" unless source =~ /\.#{kind}/
-        result_path   = source_name if source =~ %r{^/} # absolute path
-        result_path ||= uri_root_path(asset_folder, source_name)
->>>>>>> cdf16a5b
         timestamp = asset_timestamp(result_path)
         "#{result_path}#{timestamp}"
       end
