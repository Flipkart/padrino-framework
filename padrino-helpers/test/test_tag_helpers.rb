require File.expand_path(File.dirname(__FILE__) + '/helper')
require File.expand_path(File.dirname(__FILE__) + '/fixtures/markup_app/app')

describe "TagHelpers" do
  def app
    MarkupDemo.tap { |app| app.set :environment, :test }
  end

  context 'for #tag method' do
    should("support tags with no content no attributes") do
      assert_has_tag(:br) { tag(:br) }
    end

    should("support tags with no content with attributes") do
      actual_html = tag(:br, :style => 'clear:both', :class => 'yellow')
      assert_has_tag(:br, :class => 'yellow', :style=>'clear:both') { actual_html }
    end

    should "support selected attribute by using 'selected' if true" do
      actual_html = tag(:option, :selected => true)
      assert_has_tag('option', :selected => 'selected') { actual_html }
    end

    should "support data attributes" do
      actual_html = tag(:a, :data => { :remote => true, :method => 'post'})
      assert_has_tag(:a, 'data-remote' => 'true', 'data-method' => 'post') { actual_html }
    end

<<<<<<< HEAD
    should "support nested data attributes" do
      actual_html = tag(:div, {:dojo => {:type => 'dijit.form.TextBox', :props => 'readOnly: true'}})
      assert_has_tag(:div, 'data-dojo-type' => 'dijit.form.TextBox', 'data-dojo-props' => 'readOnly: true') { actual_html }
=======
    should "support open tags" do
      actual_html = tag(:p, { :class => 'demo' }, true)
      assert_equal "<p class=\"demo\">", actual_html
>>>>>>> a35faf0a
    end

    should "escape html" do
      actual_html = tag(:br, :class => 'Example "bar"')
      assert_equal "<br class=\"Example &quot;bar&quot;\" />", actual_html
    end
  end

  context 'for #content_tag method' do
    should "support tags with content as parameter" do
      actual_html = content_tag(:p, "Demo", :class => 'large', :id => 'thing')
      assert_has_tag('p.large#thing', :content => "Demo") { actual_html }
    end

    should "support tags with content as block" do
      actual_html = content_tag(:p, :class => 'large', :id => 'star') { "Demo" }
      assert_has_tag('p.large#star', :content => "Demo") { actual_html }
    end

    should "support tags with erb" do
      visit '/erb/content_tag'
      assert_have_selector :p, :content => "Test 1", :class => 'test', :id => 'test1'
      assert_have_selector :p, :content => "Test 2"
      assert_have_selector :p, :content => "Test 3"
      assert_have_selector :p, :content => "Test 4"
    end

    should "support tags with haml" do
      visit '/haml/content_tag'
      assert_have_selector :p, :content => "Test 1", :class => 'test', :id => 'test1'
      assert_have_selector :p, :content => "Test 2"
      assert_have_selector :p, :content => "Test 3", :class => 'test', :id => 'test3'
      assert_have_selector :p, :content => "Test 4"
    end

    should "support tags with slim" do
      visit '/slim/content_tag'
      assert_have_selector :p, :content => "Test 1", :class => 'test', :id => 'test1'
      assert_have_selector :p, :content => "Test 2"
      assert_have_selector :p, :content => "Test 3", :class => 'test', :id => 'test3'
      assert_have_selector :p, :content => "Test 4"
    end
  end

  context 'for #input_tag method' do
    should "support field with type" do
      assert_has_tag('input[type=text]') { input_tag(:text) }
    end

    should "support field with type and options" do
      actual_html = input_tag(:text, :class => "first", :id => 'texter')
      assert_has_tag('input.first#texter[type=text]') { actual_html }
    end

    should "support checked attribute by using 'checked' if true" do
      actual_html = input_tag(:checkbox, :checked => true)
      assert_has_tag('input[type=checkbox]', :checked => 'checked') { actual_html }
    end

    should "remove checked attribute if false" do
      actual_html = input_tag(:checkbox, :checked => false)
      assert_has_no_tag('input[type=checkbox][checked=false]') { actual_html }
    end

    should "support disabled attribute by using 'disabled' if true" do
      actual_html = input_tag(:checkbox, :disabled => true)
      assert_has_tag('input[type=checkbox]', :disabled => 'disabled') { actual_html }
    end
  end
end<|MERGE_RESOLUTION|>--- conflicted
+++ resolved
@@ -26,15 +26,14 @@
       assert_has_tag(:a, 'data-remote' => 'true', 'data-method' => 'post') { actual_html }
     end
 
-<<<<<<< HEAD
     should "support nested data attributes" do
       actual_html = tag(:div, {:dojo => {:type => 'dijit.form.TextBox', :props => 'readOnly: true'}})
       assert_has_tag(:div, 'data-dojo-type' => 'dijit.form.TextBox', 'data-dojo-props' => 'readOnly: true') { actual_html }
-=======
+    end
+    
     should "support open tags" do
       actual_html = tag(:p, { :class => 'demo' }, true)
       assert_equal "<p class=\"demo\">", actual_html
->>>>>>> a35faf0a
     end
 
     should "escape html" do
