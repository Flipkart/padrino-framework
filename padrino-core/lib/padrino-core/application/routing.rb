--- conflicted
+++ resolved
@@ -449,19 +449,11 @@
         #
         def process_path_for_parent_params(path, parent_params)
           parent_prefix = parent_params.flatten.compact.uniq.collect do |param| 
-<<<<<<< HEAD
             part = "#{param}/:#{param}_id/"
             part = "(#{part})" if param.respond_to?(:optional) && param.optional?
             part
           end
           [parent_prefix, path].flatten.join("")
-=======
-            part = "/#{param}/:#{param}_id"
-            part = "(#{part})" if param.respond_to?(:optional) && param.optional?
-            part
-          end.join("")
-          File.join(parent_prefix, path)
->>>>>>> f191371b
         end
 
         ##
