--- conflicted
+++ resolved
@@ -77,12 +77,8 @@
 
       def check_single_app
         @_single_app = File.identical?(self.app_file, Padrino.called_from.to_s)
-<<<<<<< HEAD
-        single_message = "=> Booting #{File.basename(self.app_file, '.rb').classify} in single app mode, reload is not available"
-        puts single_message if @_single_app && !test?
-=======
-        puts "=> Instantiated #{File.basename(self.app_file)} in single app mode, reload is not available" if @_single_app && logging?
->>>>>>> bd1c5cf9
+        single_message = "=> Instantiated #{File.basename(self.app_file)} in single app mode, reload is not available"
+        puts single_message if @_single_app && logging?
       end
 
       # Calculates any required paths after app_file and root have been properly configured
