require File.expand_path(File.dirname(__FILE__) + '/../tasks')
require 'rake'
Rake.application.instance_variable_set(:@rakefile, __FILE__)

module PadrinoTasks
  def self.init
    Padrino::Tasks.files.flatten.uniq.each { |ext| load(ext) }
    Rake.application.init
    Rake.application.top_level
  end
end

def shell
  @_shell ||= Thor::Shell::Basic.new
end

# Load rake tasks from common rake task definition locations
Dir["lib/tasks/**/*.rake"].
  concat(Dir["tasks/**/*.rake"]).
  concat(Dir["{test,spec}/*.rake"]).each  { |ext| load(ext) }

# Loads the Padrino applications mounted within the project
# setting up the required environment for Padrino
task :environment do
  Padrino.mounted_apps.each do |app|
    Padrino.require_dependency(app.app_file)
    app.app_object.setup_application!
  end
end

desc "Displays a listing of the named routes within a project"
task :routes, :query, :needs => :environment do |t, args|
  Padrino.mounted_apps.each do |app|
    app_routes = app.app_object.router.routes
    app_routes.reject! { |r| r.named.blank?  || r.conditions[:request_method] == 'HEAD' }
    app_routes.reject! { |r| r.named.to_s !~ /#{args.query}/ } if args.query.present?
    puts "Application: #{app.name}" if app_routes.size > 0
<<<<<<< HEAD
    formatted_routes = app_routes.map do |route| 
      name_string = "[#{route.named.to_s.split("_").map { |piece| ":#{piece}" }.join(", ")}]"
=======
    app_routes.each do |route|
      url_string = "[#{route.named.to_s.split("_").map { |piece| ":#{piece}" }.join(", ")}]"
>>>>>>> 9e081f6a
      request_method = route.conditions[:request_method]
      { :name => name_string, :verb => "(#{request_method})", :url => route.original_path.inspect }
    end
    name_width = formatted_routes.collect {|r| r[:name]}.collect {|n| n.length}.max
    verb_width = formatted_routes.collect {|r| r[:verb]}.collect {|v| v.length}.max
    url_width = formatted_routes.collect {|r| r[:url]}.collect {|p| p.length}.max
    formatted_routes.each do |r| 
      puts %Q[    #{r[:name].ljust(name_width)} #{r[:verb].ljust(verb_width)} => #{r[:url].ljust(url_width)}]
    end
  end
end<|MERGE_RESOLUTION|>--- conflicted
+++ resolved
@@ -35,13 +35,8 @@
     app_routes.reject! { |r| r.named.blank?  || r.conditions[:request_method] == 'HEAD' }
     app_routes.reject! { |r| r.named.to_s !~ /#{args.query}/ } if args.query.present?
     puts "Application: #{app.name}" if app_routes.size > 0
-<<<<<<< HEAD
-    formatted_routes = app_routes.map do |route| 
+    formatted_routes = app_routes.map do |route|
       name_string = "[#{route.named.to_s.split("_").map { |piece| ":#{piece}" }.join(", ")}]"
-=======
-    app_routes.each do |route|
-      url_string = "[#{route.named.to_s.split("_").map { |piece| ":#{piece}" }.join(", ")}]"
->>>>>>> 9e081f6a
       request_method = route.conditions[:request_method]
       { :name => name_string, :verb => "(#{request_method})", :url => route.original_path.inspect }
     end
