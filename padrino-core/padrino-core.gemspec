require File.expand_path("../lib/padrino-core/version.rb", __FILE__)

Gem::Specification.new do |s|
  s.name = "padrino-core"
  s.rubyforge_project = "padrino-core"
  s.authors = ["Padrino Team", "Nathan Esquenazi", "Davide D'Agostino", "Arthur Chiu"]
  s.email = "padrinorb@gmail.com"
  s.summary = "The required Padrino core gem"
  s.homepage = "http://www.padrinorb.com"
  s.description = "The Padrino core gem required for use of this framework"
  s.default_executable = "padrino"
  s.executables = ["padrino"]
  s.required_rubygems_version = ">= 1.3.6"
  s.version = Padrino.version
  s.date = Time.now.strftime("%Y-%m-%d")
  s.extra_rdoc_files = Dir["*.rdoc"]
  s.files = %w(.document .gitignore LICENSE README.rdoc Rakefile padrino-core.gemspec) + Dir.glob("{bin,lib,test}/**/*")
  s.rdoc_options = ["--charset=UTF-8"]
  s.require_path = "lib"
  s.add_dependency("tilt", "~> 1.3.0")
  s.add_dependency("sinatra", "~> 1.2.3")
<<<<<<< HEAD
  s.add_dependency("http_router", "~> 0.7.0")
  s.add_dependency("thor", ">= 0.14.3")
=======
  s.add_dependency("http_router", "~> 0.7.4")
  s.add_dependency("thor", ">=0.14.3")
>>>>>>> 91de5f8e
  s.add_dependency("activesupport", ">= 3.0.0")
  s.add_dependency("tzinfo")
end<|MERGE_RESOLUTION|>--- conflicted
+++ resolved
@@ -19,13 +19,8 @@
   s.require_path = "lib"
   s.add_dependency("tilt", "~> 1.3.0")
   s.add_dependency("sinatra", "~> 1.2.3")
-<<<<<<< HEAD
-  s.add_dependency("http_router", "~> 0.7.0")
-  s.add_dependency("thor", ">= 0.14.3")
-=======
   s.add_dependency("http_router", "~> 0.7.4")
   s.add_dependency("thor", ">=0.14.3")
->>>>>>> 91de5f8e
   s.add_dependency("activesupport", ">= 3.0.0")
   s.add_dependency("tzinfo")
 end